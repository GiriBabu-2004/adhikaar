"use client";

import { useState, useEffect } from "react";
import { useRouter } from "next/navigation";
import { Button } from "@/components/ui/button";
import { Input } from "@/components/ui/input";
import { Label } from "@/components/ui/label";
import {
  Card,
  CardContent,
  CardDescription,
  CardHeader,
  CardTitle,
} from "@/components/ui/card";
import { Tabs, TabsList, TabsTrigger } from "@/components/ui/tabs";
import { TabsContent } from "@radix-ui/react-tabs";
import {
  Select,
  SelectContent,
  SelectItem,
  SelectTrigger,
  SelectValue,
} from "@/components/ui/select";
import { Eye, EyeOff, Scale } from "lucide-react";
import { useToast } from "@/hooks/use-toast";
import { useAuth } from "@/hooks/useAuth";

const AuthForm = () => {
  const [showPassword, setShowPassword] = useState(false);
  const [isLoading, setIsLoading] = useState(false);
  const [redirecting, setRedirecting] = useState(false);
  const [formData, setFormData] = useState({
    email: "",
    password: "",
    firstName: "",
    lastName: "",
    phone: "",
    role: "user",
  });
  const router = useRouter();
  const { toast } = useToast();
  const { session, loading, login, register } = useAuth();

  useEffect(() => {
<<<<<<< HEAD
  if (loading) return;
  if (!session?.user) return;

  if (redirecting) return; // prevent loop

  setRedirecting(true); // mark as redirecting

  if (session.user.vkyc_completed) {
    router.push("/");
  } else {
    router.push("/vkyc");
  }
}, [session, loading, redirecting, router]);

=======
    if (!loading && session?.user) {
      if (session.user.vkyc_completed) {
        router.push("/");
      } else {
        router.push("/vkyc");
      }
    }
  }, [session, loading, router]);
>>>>>>> 8a781bb3

  const handleInputChange = (e: React.ChangeEvent<HTMLInputElement>) => {
    setFormData((prev) => ({
      ...prev,
      [e.target.name]: e.target.value,
    }));
  };

  const handleRoleChange = (value: string) => {
    setFormData((prev) => ({
      ...prev,
      role: value,
    }));
  };

  const handleSignIn = async (e: React.FormEvent) => {
    e.preventDefault();
    setIsLoading(true);

    try {
      const result = await login(formData.email, formData.password);

      if (result.error) {
        toast({
          title: "Error",
          description:
            result.error === "Invalid credentials"
              ? "Please check your email and password"
              : result.error,
          variant: "destructive",
        });
        return;
      }

      if (result.success) {
        toast({
          title: "Welcome back!",
          description: "Signed in successfully!",
        });
      }
    } catch (error) {
      toast({
        title: "Error",
        description: "An unexpected error occurred",
        variant: "destructive",
      });
    } finally {
      setIsLoading(false);
    }
  };

  const handleSignUp = async (e: React.FormEvent) => {
    e.preventDefault();
    setIsLoading(true);

    try {
      const response = await fetch("/api/auth/register", {
        method: "POST",
        headers: {
          "Content-Type": "application/json",
        },
        body: JSON.stringify(formData),
        credentials: "include",
      });

      const data = await response.json();

     if (response.ok && data.session) {
  toast({
    title: "Account Created Successfully!",
    description: "Signing you in...",
  });

  // Now trigger login manually
  const result = await login(formData.email, formData.password);

  if (result?.success) {
    toast({
      title: "Redirecting...",
    });
    // session is now set, let useEffect handle redirect
  } else {
    toast({
      title: "Login Failed",
      description: result?.error || "Unable to sign in",
      variant: "destructive",
    });
  }
}
    } catch (error) {
      toast({
        title: "Error",
        description: "An unexpected error occurred",
        variant: "destructive",
      });
    } finally {
      setIsLoading(false);
    }
  };

  if (loading || redirecting) {
    return (
      <div className="min-h-screen flex items-center justify-center bg-gradient-to-br from-slate-50 to-sky-50">
        <div className="flex flex-col items-center space-y-4">
          <div className="animate-spin rounded-full h-32 w-32 border-b-2 border-sky-500"></div>
          <p className="text-slate-600">
            {loading ? "Loading..." : "Redirecting..."}
          </p>
        </div>
      </div>
    );
  }

  return (
    <div className="min-h-screen flex items-center justify-center px-4">
      <Card className="w-full bg-transparent max-w-md rounded-none">
        <CardHeader className="text-center">
          <div className="flex justify-center">
            <div className="border p-2 rounded-none">
              <Scale className="w-6 h-6" />
            </div>
          </div>
          <CardTitle>Welcome</CardTitle>
          <CardDescription>Sign in to access legal services</CardDescription>
        </CardHeader>
        <CardContent>
          <Tabs defaultValue="signin" className="space-y-4">
            <TabsList className="grid w-full grid-cols-2">
              <TabsTrigger value="signin">Sign In</TabsTrigger>
              <TabsTrigger value="signup">Sign Up</TabsTrigger>
            </TabsList>

            <TabsContent value="signin">
              <form onSubmit={handleSignIn} className="space-y-4">
                <div className="space-y-2">
                  <Label htmlFor="email">Email</Label>
                  <Input
                    id="email"
                    name="email"
                    type="email"
                    placeholder="Enter your email"
                    value={formData.email}
                    onChange={handleInputChange}
                    required
                  />
                </div>
                <div className="space-y-2">
                  <Label htmlFor="password">Password</Label>
                  <div className="relative">
                    <Input
                      id="password"
                      name="password"
                      type={showPassword ? "text" : "password"}
                      placeholder="Enter your password"
                      value={formData.password}
                      onChange={handleInputChange}
                      required
                    />
                    <Button
                      type="button"
                      variant="ghost"
                      size="sm"
                      className="absolute right-0 top-0 h-full px-3 py-2 hover:bg-transparent"
                      onClick={() => setShowPassword(!showPassword)}
                    >
                      {showPassword ? (
                        <EyeOff className="h-4 w-4" />
                      ) : (
                        <Eye className="h-4 w-4" />
                      )}
                    </Button>
                  </div>
                </div>
                <Button
                  type="submit"
                  className="w-full cursor-pointer"
                  disabled={isLoading}
                >
                  {isLoading ? "Signing in..." : "Sign In"}
                </Button>
              </form>
            </TabsContent>

            <TabsContent value="signup">
              <form onSubmit={handleSignUp} className="space-y-4">
                <div className="grid grid-cols-2 gap-4">
                  <div className="space-y-2">
                    <Label htmlFor="firstName">First Name</Label>
                    <Input
                      id="firstName"
                      name="firstName"
                      placeholder="First name"
                      value={formData.firstName}
                      onChange={handleInputChange}
                      required
                    />
                  </div>
                  <div className="space-y-2">
                    <Label htmlFor="lastName">Last Name</Label>
                    <Input
                      id="lastName"
                      name="lastName"
                      placeholder="Last name"
                      value={formData.lastName}
                      onChange={handleInputChange}
                      required
                    />
                  </div>
                </div>
                <div className="space-y-2">
                  <Label htmlFor="signupEmail">Email</Label>
                  <Input
                    id="signupEmail"
                    name="email"
                    type="email"
                    placeholder="Enter your email"
                    value={formData.email}
                    onChange={handleInputChange}
                    required
                  />
                </div>
                <div className="space-y-2">
                  <Label htmlFor="phone">Phone Number</Label>
                  <Input
                    id="phone"
                    name="phone"
                    type="tel"
                    placeholder="Enter your phone"
                    value={formData.phone}
                    onChange={handleInputChange}
                    required
                  />
                </div>
                <div className="space-y-2">
                  <Label htmlFor="role">Role</Label>
                  <Select
                    value={formData.role}
                    onValueChange={handleRoleChange}
                  >
                    <SelectTrigger>
                      <SelectValue placeholder="Select your role" />
                    </SelectTrigger>
                    <SelectContent>
                      <SelectItem value="user">Regular User</SelectItem>
                      <SelectItem value="lawyer">Lawyer</SelectItem>
                      <SelectItem value="barrister">Barrister</SelectItem>
                      <SelectItem value="government_official">
                        Government Official
                      </SelectItem>
                    </SelectContent>
                  </Select>
                </div>
                <div className="space-y-2">
                  <Label htmlFor="signupPassword">Password</Label>
                  <div className="relative">
                    <Input
                      id="signupPassword"
                      name="password"
                      type={showPassword ? "text" : "password"}
                      placeholder="Create a password"
                      value={formData.password}
                      onChange={handleInputChange}
                      required
                    />
                    <Button
                      type="button"
                      variant="ghost"
                      size="sm"
                      className="absolute right-0 top-0 h-full px-3 py-2 hover:bg-transparent"
                      onClick={() => setShowPassword(!showPassword)}
                    >
                      {showPassword ? (
                        <EyeOff className="h-4 w-4" />
                      ) : (
                        <Eye className="h-4 w-4" />
                      )}
                    </Button>
                  </div>
                </div>
                <Button type="submit" className="w-full" disabled={isLoading}>
                  {isLoading ? "Creating account..." : "Sign Up"}
                </Button>
              </form>
            </TabsContent>
          </Tabs>
        </CardContent>
      </Card>
    </div>
  );
};

export default AuthForm;<|MERGE_RESOLUTION|>--- conflicted
+++ resolved
@@ -42,23 +42,9 @@
   const { session, loading, login, register } = useAuth();
 
   useEffect(() => {
-<<<<<<< HEAD
-  if (loading) return;
-  if (!session?.user) return;
-
-  if (redirecting) return; // prevent loop
-
-  setRedirecting(true); // mark as redirecting
-
-  if (session.user.vkyc_completed) {
-    router.push("/");
-  } else {
-    router.push("/vkyc");
-  }
-}, [session, loading, redirecting, router]);
-
-=======
     if (!loading && session?.user) {
+      //console.log("Session detected, checking VKYC status...");
+
       if (session.user.vkyc_completed) {
         router.push("/");
       } else {
@@ -66,7 +52,6 @@
       }
     }
   }, [session, loading, router]);
->>>>>>> 8a781bb3
 
   const handleInputChange = (e: React.ChangeEvent<HTMLInputElement>) => {
     setFormData((prev) => ({
